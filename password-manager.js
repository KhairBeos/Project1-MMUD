"use strict";

import { stringify } from "querystring";
/********* External Imports ********/

import {
  stringToBuffer,
  bufferToString,
  encodeBuffer,
  decodeBuffer,
  getRandomBytes,
} from "./lib";
import { webcrypto } from "crypto";
import { parse } from "path";
const { subtle } = webcrypto;

/********* Constants ********/

const PBKDF2_ITERATIONS = 100000; // number of iterations for PBKDF2 algorithm
<<<<<<< HEAD
const MAX_PASSWORD_LENGTH = 64; // we can assume no password is longer than this many characters
=======
const MAX_PASSWORD_LENGTH = 64;   // we can assume no password is longer than this many characters
const SALT_LEN = 16; // 128-bit
const IV_LEN = 12; // 96-bit (chuẩn tốt cho AES-GCM)
const AUTH_ENTRY_NAME = "__auth_entry__";
const AUTH_PLAINTEXT = "keychain-auth-v1";
>>>>>>> 7da7d12d

/********* Implementation ********/
class Keychain {
  /**
   * Initializes the keychain using the provided information. Note that external
   * users should likely never invoke the constructor directly and instead use
   * either Keychain.init or Keychain.load.
   * Arguments:
   *  You may design the constructor with any parameters you would like.
   * Return Type: void
   */
  /** 
  @param {Uint8Array} saltBytes
  @param {Uint8Array} hmacKeyBytes
  @param {Uint8Array} aesKeyBytes
  @param {Object} kvs // map base64(HMAC(domain)) -> { iv: b64, ct: b64 }
  */

  constructor() {
<<<<<<< HEAD
    this.data = {
      /* Store member variables that you intend to be public here
         (i.e. information that will not compromise security if an adversary sees) */
=======
    // Tạo thuộc tính this.data để lưu thông tin công khai
    this.data = { 
      salt: encodeBuffer(saltBytes), // chuyển đổi salt từ bytes sang base64 để có thể serialize
      kvs: Object.assign({}, kvs) // tạo bản sao của object kvs để tránh thay đổi object gốc
>>>>>>> 7da7d12d
    };

    // Tạo thuộc tính this.secrets để lưu các khóa bí mật
    this.secrets = {
      hmacKeyBytes: new Uint8Array(hmacKeyBytes), // tạo bản sao của khóa HMAC
      aesKeyBytes: new Uint8Array(aesKeyBytes) // tạo bản sao của khóa AES
    };
<<<<<<< HEAD

    throw "Not Implemented!";
  }

  /**
   * Creates an empty keychain with the given password.
   *
   * Arguments:
   *   password: string
   * Return Type: void
   */
=======
    
    // Khởi tạo cache cho các CryptoKey
    this._hmacCryptoKey = null; // CryptoKey cho HMAC
    this._aesCryptoKey = null;  // CryptoKey cho AES-GCM
    // Mục đích: tránh phải import khóa nhiều lần, tăng hiệu suất
  };

  //WebCrypto API yêu cầu khóa phải ở dạng CryptoKey để sử dụng
  async _importHmacKeyIfNeeded() {
    //Mục đích: Import khóa HMAC từ raw bytes thành CryptoKey object
    if (this._hmacCryptoKey) return this._hmacCryptoKey; // Kiểm tra cache trước, nếu đã có thì trả về luôn (lazy loading)
    this._hmacCryptoKey = await subtle.importKey(
      "raw", //Định dạng khóa đầu vào là raw bytes
      this.secrets.hmacKeyBytes,
      { name: "HMAC", hash: "SHA-256" }, // Cấu hình thuật toán HMAC với SHA-256
      false, //Khóa không thể extract (bảo mật)
      ["sign", "verify"] //Cho phép ký và xác minh HMAC
    );
    return this._hmacCryptoKey;
  }

  async _importAesKeyIfNeeded() {
    if (this._aesCryptoKey) return this._aesCryptoKey;
    this._aesCryptoKey = await subtle.importKey(
      "raw",
      this.secrets.aesKeyBytes,
      { name: "AES-GCM" }, //Sử dụng AES-GCM mode (có authentication)
      false,
      ["encrypt", "decrypt"] //Cho phép mã hóa và giải mã
    );
    return this._aesCryptoKey;
  }

  //Tính SHA-256 hash của chuỗi, trả về dạng hex
  //Để tạo checksum cho dữ liệu serialized (phát hiện tampering)
  //String → Buffer → SHA-256 → Hex string
  static async _sha256HexOfString(str) {
    const buf = stringToBuffer(str);
    const digest = await subtle.digest("SHA-256", buf);
    const b = new Uint8Array(digest);
    return Array.from(b).map(x => x.toString(16).padStart(2,'0')).join('');
  }

  /* ------------------- Padding helpers ------------------- */

  //Padding password để che giấu độ dài thực
  _padPasswordBytes(passwordBytesUint8) {
    if (passwordBytesUint8.length > MAX_PASSWORD_LENGTH) {
      throw new Error(`Password too long (max ${MAX_PASSWORD_LENGTH})`);
    }
    const total = 1 + MAX_PASSWORD_LENGTH; //[1 byte độ dài][password bytes][random padding]
    const out = new Uint8Array(total);
    out[0] = passwordBytesUint8.length; // Lưu độ dài thực của password
    out.set(passwordBytesUint8, 1);

    //Padding: Thêm bytes ngẫu nhiên để đạt độ dài tối đa
    //Tất cả password đều có cùng độ dài sau padding
    const padLen = MAX_PASSWORD_LENGTH - passwordBytesUint8.length;
    if (padLen > 0) {
      const pad = getRandomBytes(padLen);
      out.set(pad, 1 + passwordBytesUint8.length);
    }
    return out;
  }

  //Khôi phục password gốc từ padded data
  //Đọc độ dài từ byte đầu, cắt đúng số bytes
  _unpadPasswordBytes(paddedUint8) {
    const len = paddedUint8[0];
    return paddedUint8.slice(1, 1 + len);
  }

  /* ------------------- KVS key computation (HMAC of domain) ------------------- */

  //Tạo khóa duy nhất cho mỗi domain bằng HMAC
  async _computeKvsKeyBase64(domain) {
    await this._importHmacKeyIfNeeded();
    const key = this._hmacCryptoKey;
    const dataBuf = stringToBuffer(domain);
    const macBuf = await subtle.sign("HMAC", key, dataBuf); // ArrayBuffer
    // encodeBuffer accepts a buffer -> base64 (lib.js)
    return encodeBuffer(new Uint8Array(macBuf));
  }

  /* ------------------- AES-GCM encrypt/decrypt (AAD = kvsKeyBase64) ------------------- */

  // plainUint8: Uint8Array; aadBase64: string
  async _encryptAesGcm(plainUint8, aadBase64) {
    await this._importAesKeyIfNeeded();
    const iv = getRandomBytes(IV_LEN); //Initialization Vector ngẫu nhiên (12 bytes cho AES-GCM)
    const aad = decodeBuffer(aadBase64); // Additional Authenticated Data (khóa KVS) để xác thực
    //Mã hóa + xác thực trong một bước
    const cipherBuf = await subtle.encrypt(
      { name: "AES-GCM", iv: iv, additionalData: aad, tagLength: 128 },
      this._aesCryptoKey,
      plainUint8
    ); // ArrayBuffer (ciphertext || tag)
    return {
      iv: encodeBuffer(iv),
      ct: encodeBuffer(new Uint8Array(cipherBuf))
    };
  }

  // Giải mã và xác thực dữ liệu
  async _decryptAesGcm(ivBase64, ctBase64, aadBase64) {
    await this._importAesKeyIfNeeded();
    const iv = decodeBuffer(ivBase64);
    const ct = decodeBuffer(ctBase64);
    const aad = decodeBuffer(aadBase64);
    const plainBuf = await subtle.decrypt(
      { name: "AES-GCM", iv: iv, additionalData: aad, tagLength: 128 },
      this._aesCryptoKey,
      ct
    ); //Nếu AAD không khớp, giải mã sẽ thất bại
    return new Uint8Array(plainBuf);
  }

  /** 
    * Creates an empty keychain with the given password.
    *
    * Arguments:
    *   password: string
    * Return Type: void
    */
>>>>>>> 7da7d12d
  static async init(password) {
    // 1) Salt: 16 bytes ngẫu nhiên để tăng cường PBKDF2
    const salt = getRandomBytes(SALT_LEN);

    // 2) PBKDF2: Tăng cường password bằng cách lặp 100,000 lần
    const passKey = await subtle.importKey("raw", stringToBuffer(password), "PBKDF2", false, ["deriveBits"]);
    const derivedBits = await subtle.deriveBits(
      { name: "PBKDF2", salt: salt, iterations: PBKDF2_ITERATIONS, hash: "SHA-256" },
      passKey,
      256
    );
    const masterRaw = new Uint8Array(derivedBits); // 32 bytes

    // 3) Tạo 2 khóa con từ master key
    const masterHmacKey = await subtle.importKey("raw", masterRaw, { name: "HMAC", hash: "SHA-256" }, false, ["sign"]);
    const hmacKeyBytesBuf = await subtle.sign("HMAC", masterHmacKey, stringToBuffer("hmac-key")); //Label để tạo khóa HMAC
    const aesKeyBytesBuf  = await subtle.sign("HMAC", masterHmacKey, stringToBuffer("aes-key")); //Label để tạo khóa AES

    const hmacKeyBytes = new Uint8Array(hmacKeyBytesBuf).slice(0, 32); // use 32 bytes
    const aesKeyBytes  = new Uint8Array(aesKeyBytesBuf).slice(0, 32);  // use 32 bytes (AES-256)

    // 4) Tạo instance Keychain với các khóa đã tạo
    const kc = new Keychain(salt, hmacKeyBytes, aesKeyBytes, {});

    // 5) Authentication entry: Tạo entry đặc biệt để verify password
    const authKvsKey = await kc._computeKvsKeyBase64(AUTH_ENTRY_NAME); //AUTH_ENTRY_NAME: Tên cố định "auth_entry"
    const padded = kc._padPasswordBytes(new Uint8Array(stringToBuffer(AUTH_PLAINTEXT))); //AUTH_PLAINTEXT: Text cố định "keychain-auth-v1"
    const enc = await kc._encryptAesGcm(padded, authKvsKey);
    kc.data.kvs[authKvsKey] = { iv: enc.iv, ct: enc.ct };
    // Khi load(), sẽ decrypt entry này để kiểm tra password đúng
    return kc;
  }

  /**
<<<<<<< HEAD
   * Loads the keychain state from the provided representation (repr). The
   * repr variable will contain a JSON encoded serialization of the contents
   * of the KVS (as returned by the dump function). The trustedDataCheck
   * is an *optional* SHA-256 checksum that can be used to validate the
   * integrity of the contents of the KVS. If the checksum is provided and the
   * integrity check fails, an exception should be thrown. You can assume that
   * the representation passed to load is well-formed (i.e., it will be
   * a valid JSON object).Returns a Keychain object that contains the data
   * from repr.
   *
   * Arguments:
   *   password:           string
   *   repr:               string
   *   trustedDataCheck: string
   * Return Type: Keychain
   */
=======
   * Tóm tắt kiến trúc bảo mật:
      Password → Master Key: PBKDF2 với salt và 100,000 iterations
      Master Key → Sub Keys: HMAC với labels khác nhau
      Domain → KVS Key: HMAC của domain name
      Data Encryption: AES-GCM với AAD là KVS key
      Authentication: Entry đặc biệt để verify password khi load
   */

  /**
    * Loads the keychain state from the provided representation (repr). The
    * repr variable will contain a JSON encoded serialization of the contents
    * of the KVS (as returned by the dump function). The trustedDataCheck
    * is an *optional* SHA-256 checksum that can be used to validate the 
    * integrity of the contents of the KVS. If the checksum is provided and the
    * integrity check fails, an exception should be thrown. You can assume that
    * the representation passed to load is well-formed (i.e., it will be
    * a valid JSON object).Returns a Keychain object that contains the data
    * from repr. 
    *
    * Arguments:
    *   password:           string
    *   repr:               string
    *   trustedDataCheck: string
    * Return Type: Keychain
    */
>>>>>>> 7da7d12d
  static async load(password, repr, trustedDataCheck) {
    // repr is arr[0], trustedDataCheck is arr[1] checksum
    const obj = JSON.parse(repr)
    if(trustedDataCheck){
      dataBuffer = stringToBuffer(repr)
      hashBuffer = await subtle.digest("SHA-256",dataBuffer)
      checksum = bufferToString(hashBuffer)
      if (trustedDataCheck !== checksum)
        throw new Error("Integrity check failed!")
    }







  }

  /**
   * Returns a JSON serialization of the contents of the keychain that can be
   * loaded back using the load function. The return value should consist of
   * an array of two strings:
   *   arr[0] = JSON encoding of password manager
   *   arr[1] = SHA-256 checksum (as a string)
   * As discussed in the handout, the first element of the array should contain
   * all of the data in the password manager. The second element is a SHA-256
   * checksum computed over the password manager to preserve integrity.
   *
   * Return Type: array
   */
  async dump() {
    const exported = {
      data: this.data,
      secrets: {
        encryptedKVS: this.secrets.encryptedKVS,
        salt: this.secrets.salt,
        iv: this.secrets.iv,
      },
    };
    const JSONstring = stringify(exported);

    // checksum
    const dataBuffer = stringToBuffer(JSONstring);
    const hashBuffer = await subtle.digest("SHA-256", dataBuffer);
    const checksum = bufferToString(hashBuffer);

    return [JSONstring, checksum];
  }

  /**
   * Fetches the data (as a string) corresponding to the given domain from the KVS.
   * If there is no entry in the KVS that matches the given domain, then return
   * null.
   *
   * Arguments:
   *   name: string
   * Return Type: Promise<string>
   */
  async get(name) {
    throw "Not Implemented!";
  }

  /**
   * Inserts the domain and associated data into the KVS. If the domain is
   * already in the password manager, this method should update its value. If
   * not, create a new entry in the password manager.
   *
   * Arguments:
   *   name: string
   *   value: string
   * Return Type: void
   */
  async set(name, value) {
    throw "Not Implemented!";
  }

  /**
   * Removes the record with name from the password manager. Returns true
   * if the record with the specified name is removed, false otherwise.
   *
   * Arguments:
   *   name: string
   * Return Type: Promise<boolean>
   */
  async remove(name) {
    throw "Not Implemented!";
  }
}

export default { Keychain };<|MERGE_RESOLUTION|>--- conflicted
+++ resolved
@@ -12,20 +12,17 @@
 } from "./lib";
 import { webcrypto } from "crypto";
 import { parse } from "path";
+import { version } from "os";
 const { subtle } = webcrypto;
 
 /********* Constants ********/
 
 const PBKDF2_ITERATIONS = 100000; // number of iterations for PBKDF2 algorithm
-<<<<<<< HEAD
 const MAX_PASSWORD_LENGTH = 64; // we can assume no password is longer than this many characters
-=======
-const MAX_PASSWORD_LENGTH = 64;   // we can assume no password is longer than this many characters
 const SALT_LEN = 16; // 128-bit
 const IV_LEN = 12; // 96-bit (chuẩn tốt cho AES-GCM)
 const AUTH_ENTRY_NAME = "__auth_entry__";
 const AUTH_PLAINTEXT = "keychain-auth-v1";
->>>>>>> 7da7d12d
 
 /********* Implementation ********/
 class Keychain {
@@ -45,42 +42,23 @@
   */
 
   constructor() {
-<<<<<<< HEAD
+    // Tạo thuộc tính this.data để lưu thông tin công khai
     this.data = {
-      /* Store member variables that you intend to be public here
-         (i.e. information that will not compromise security if an adversary sees) */
-=======
-    // Tạo thuộc tính this.data để lưu thông tin công khai
-    this.data = { 
       salt: encodeBuffer(saltBytes), // chuyển đổi salt từ bytes sang base64 để có thể serialize
-      kvs: Object.assign({}, kvs) // tạo bản sao của object kvs để tránh thay đổi object gốc
->>>>>>> 7da7d12d
+      kvs: Object.assign({}, kvs), // tạo bản sao của object kvs để tránh thay đổi object gốc
     };
 
     // Tạo thuộc tính this.secrets để lưu các khóa bí mật
     this.secrets = {
       hmacKeyBytes: new Uint8Array(hmacKeyBytes), // tạo bản sao của khóa HMAC
-      aesKeyBytes: new Uint8Array(aesKeyBytes) // tạo bản sao của khóa AES
+      aesKeyBytes: new Uint8Array(aesKeyBytes), // tạo bản sao của khóa AES
     };
-<<<<<<< HEAD
-
-    throw "Not Implemented!";
-  }
-
-  /**
-   * Creates an empty keychain with the given password.
-   *
-   * Arguments:
-   *   password: string
-   * Return Type: void
-   */
-=======
-    
+
     // Khởi tạo cache cho các CryptoKey
     this._hmacCryptoKey = null; // CryptoKey cho HMAC
-    this._aesCryptoKey = null;  // CryptoKey cho AES-GCM
+    this._aesCryptoKey = null; // CryptoKey cho AES-GCM
     // Mục đích: tránh phải import khóa nhiều lần, tăng hiệu suất
-  };
+  }
 
   //WebCrypto API yêu cầu khóa phải ở dạng CryptoKey để sử dụng
   async _importHmacKeyIfNeeded() {
@@ -115,7 +93,9 @@
     const buf = stringToBuffer(str);
     const digest = await subtle.digest("SHA-256", buf);
     const b = new Uint8Array(digest);
-    return Array.from(b).map(x => x.toString(16).padStart(2,'0')).join('');
+    return Array.from(b)
+      .map((x) => x.toString(16).padStart(2, "0"))
+      .join("");
   }
 
   /* ------------------- Padding helpers ------------------- */
@@ -174,7 +154,7 @@
     ); // ArrayBuffer (ciphertext || tag)
     return {
       iv: encodeBuffer(iv),
-      ct: encodeBuffer(new Uint8Array(cipherBuf))
+      ct: encodeBuffer(new Uint8Array(cipherBuf)),
     };
   }
 
@@ -192,41 +172,67 @@
     return new Uint8Array(plainBuf);
   }
 
-  /** 
-    * Creates an empty keychain with the given password.
-    *
-    * Arguments:
-    *   password: string
-    * Return Type: void
-    */
->>>>>>> 7da7d12d
+  /**
+   * Creates an empty keychain with the given password.
+   *
+   * Arguments:
+   *   password: string
+   * Return Type: void
+   */
   static async init(password) {
     // 1) Salt: 16 bytes ngẫu nhiên để tăng cường PBKDF2
     const salt = getRandomBytes(SALT_LEN);
 
     // 2) PBKDF2: Tăng cường password bằng cách lặp 100,000 lần
-    const passKey = await subtle.importKey("raw", stringToBuffer(password), "PBKDF2", false, ["deriveBits"]);
+    const passKey = await subtle.importKey(
+      "raw",
+      stringToBuffer(password),
+      "PBKDF2",
+      false,
+      ["deriveBits"]
+    );
     const derivedBits = await subtle.deriveBits(
-      { name: "PBKDF2", salt: salt, iterations: PBKDF2_ITERATIONS, hash: "SHA-256" },
+      {
+        name: "PBKDF2",
+        salt: salt,
+        iterations: PBKDF2_ITERATIONS,
+        hash: "SHA-256",
+      },
       passKey,
       256
     );
     const masterRaw = new Uint8Array(derivedBits); // 32 bytes
 
     // 3) Tạo 2 khóa con từ master key
-    const masterHmacKey = await subtle.importKey("raw", masterRaw, { name: "HMAC", hash: "SHA-256" }, false, ["sign"]);
-    const hmacKeyBytesBuf = await subtle.sign("HMAC", masterHmacKey, stringToBuffer("hmac-key")); //Label để tạo khóa HMAC
-    const aesKeyBytesBuf  = await subtle.sign("HMAC", masterHmacKey, stringToBuffer("aes-key")); //Label để tạo khóa AES
+    const masterHmacKey = await subtle.importKey(
+      "raw",
+      masterRaw,
+      { name: "HMAC", hash: "SHA-256" },
+      false,
+      ["sign"]
+    );
+    const hmacKeyBytesBuf = await subtle.sign(
+      "HMAC",
+      masterHmacKey,
+      stringToBuffer("hmac-key")
+    ); //Label để tạo khóa HMAC
+    const aesKeyBytesBuf = await subtle.sign(
+      "HMAC",
+      masterHmacKey,
+      stringToBuffer("aes-key")
+    ); //Label để tạo khóa AES
 
     const hmacKeyBytes = new Uint8Array(hmacKeyBytesBuf).slice(0, 32); // use 32 bytes
-    const aesKeyBytes  = new Uint8Array(aesKeyBytesBuf).slice(0, 32);  // use 32 bytes (AES-256)
+    const aesKeyBytes = new Uint8Array(aesKeyBytesBuf).slice(0, 32); // use 32 bytes (AES-256)
 
     // 4) Tạo instance Keychain với các khóa đã tạo
     const kc = new Keychain(salt, hmacKeyBytes, aesKeyBytes, {});
 
     // 5) Authentication entry: Tạo entry đặc biệt để verify password
     const authKvsKey = await kc._computeKvsKeyBase64(AUTH_ENTRY_NAME); //AUTH_ENTRY_NAME: Tên cố định "auth_entry"
-    const padded = kc._padPasswordBytes(new Uint8Array(stringToBuffer(AUTH_PLAINTEXT))); //AUTH_PLAINTEXT: Text cố định "keychain-auth-v1"
+    const padded = kc._padPasswordBytes(
+      new Uint8Array(stringToBuffer(AUTH_PLAINTEXT))
+    ); //AUTH_PLAINTEXT: Text cố định "keychain-auth-v1"
     const enc = await kc._encryptAesGcm(padded, authKvsKey);
     kc.data.kvs[authKvsKey] = { iv: enc.iv, ct: enc.ct };
     // Khi load(), sẽ decrypt entry này để kiểm tra password đúng
@@ -234,7 +240,15 @@
   }
 
   /**
-<<<<<<< HEAD
+   * Tóm tắt kiến trúc bảo mật:
+      Password → Master Key: PBKDF2 với salt và 100,000 iterations
+      Master Key → Sub Keys: HMAC với labels khác nhau
+      Domain → KVS Key: HMAC của domain name
+      Data Encryption: AES-GCM với AAD là KVS key
+      Authentication: Entry đặc biệt để verify password khi load
+   */
+
+  /**
    * Loads the keychain state from the provided representation (repr). The
    * repr variable will contain a JSON encoded serialization of the contents
    * of the KVS (as returned by the dump function). The trustedDataCheck
@@ -251,50 +265,75 @@
    *   trustedDataCheck: string
    * Return Type: Keychain
    */
-=======
-   * Tóm tắt kiến trúc bảo mật:
-      Password → Master Key: PBKDF2 với salt và 100,000 iterations
-      Master Key → Sub Keys: HMAC với labels khác nhau
-      Domain → KVS Key: HMAC của domain name
-      Data Encryption: AES-GCM với AAD là KVS key
-      Authentication: Entry đặc biệt để verify password khi load
-   */
-
-  /**
-    * Loads the keychain state from the provided representation (repr). The
-    * repr variable will contain a JSON encoded serialization of the contents
-    * of the KVS (as returned by the dump function). The trustedDataCheck
-    * is an *optional* SHA-256 checksum that can be used to validate the 
-    * integrity of the contents of the KVS. If the checksum is provided and the
-    * integrity check fails, an exception should be thrown. You can assume that
-    * the representation passed to load is well-formed (i.e., it will be
-    * a valid JSON object).Returns a Keychain object that contains the data
-    * from repr. 
-    *
-    * Arguments:
-    *   password:           string
-    *   repr:               string
-    *   trustedDataCheck: string
-    * Return Type: Keychain
-    */
->>>>>>> 7da7d12d
   static async load(password, repr, trustedDataCheck) {
     // repr is arr[0], trustedDataCheck is arr[1] checksum
-    const obj = JSON.parse(repr)
-    if(trustedDataCheck){
-      dataBuffer = stringToBuffer(repr)
-      hashBuffer = await subtle.digest("SHA-256",dataBuffer)
-      checksum = bufferToString(hashBuffer)
+    const obj = JSON.parse(repr);
+    const saltBytes = decodeBuffer(obj.salt);
+    const kvs = obj.kvs;
+    if (trustedDataCheck) {
+      checksum = await Keychain._sha256HexOfString(repr);
       if (trustedDataCheck !== checksum)
-        throw new Error("Integrity check failed!")
+        throw new Error("Integrity check failed!");
     }
 
-
-
-
-
-
-
+    const passKey = await subtle.importKey(
+      "raw",
+      stringToBuffer(password),
+      "PBKDF2",
+      false,
+      ["deriveBits"]
+    );
+    const derivedBits = await subtle.deriveBits(
+      {
+        name: "PBKDF2",
+        salt: saltBytes,
+        iterations: PBKDF2_ITERATIONS,
+        hash: "SHA-256",
+      },
+      passKey,
+      256
+    );
+    const masterRaw = new Uint8Array(derivedBits); // 32 bytes
+
+    // 3) Tạo 2 khóa con từ master key
+    const masterHmacKey = await subtle.importKey(
+      "raw",
+      masterRaw,
+      { name: "HMAC", hash: "SHA-256" },
+      false,
+      ["sign"]
+    );
+    const hmacKeyBytesBuf = await subtle.sign(
+      "HMAC",
+      masterHmacKey,
+      stringToBuffer("hmac-key")
+    ); //Label để tạo khóa HMAC
+    const aesKeyBytesBuf = await subtle.sign(
+      "HMAC",
+      masterHmacKey,
+      stringToBuffer("aes-key")
+    ); //Label để tạo khóa AES
+
+    const hmacKeyBytes = new Uint8Array(hmacKeyBytesBuf).slice(0, 32); // use 32 bytes
+    const aesKeyBytes = new Uint8Array(aesKeyBytesBuf).slice(0, 32); // use 32 bytes (AES-256)
+
+    // 4) Tạo instance Keychain với các khóa đã tạo
+    const kc = new Keychain(saltBytes, hmacKeyBytes, aesKeyBytes, kvs);
+
+    // kiểm tra auth_entry
+    const authKvsKey = await kc._computeKvsKeyBase64(AUTH_ENTRY_NAME);
+    const authEnc = kc.data.kvs[authKvsKey];
+    if (!authEnc) throw new Error("Auth entry missing.");
+    try {
+      const plain = await kc._decryptAesGcm(authEnc.iv, authEnc.ct, authKvsKey);
+      const unpadded = kc._unpadPasswordBytes(plain);
+      const text = bufferToString(unpadded);
+      if (text !== AUTH_PLAINTEXT) throw new Error("Invalid password.");
+    } catch (e) {
+      throw new Error("Invalid password — authentication failed.");
+    }
+
+    return kc;
   }
 
   /**
@@ -310,21 +349,12 @@
    * Return Type: array
    */
   async dump() {
-    const exported = {
-      data: this.data,
-      secrets: {
-        encryptedKVS: this.secrets.encryptedKVS,
-        salt: this.secrets.salt,
-        iv: this.secrets.iv,
-      },
+    const payload = {
+      version: 1,
+      data: Object.assign({}, this.data), //clone để tránh trỏ vào this.data
     };
-    const JSONstring = stringify(exported);
-
-    // checksum
-    const dataBuffer = stringToBuffer(JSONstring);
-    const hashBuffer = await subtle.digest("SHA-256", dataBuffer);
-    const checksum = bufferToString(hashBuffer);
-
+    const JSONstring = JSON.stringify(payload.data);
+    const checksum = await Keychain._sha256HexOfString(JSONstring);
     return [JSONstring, checksum];
   }
 
